#!/usr/bin/env python3
"""
Deploy script for GitHub Pages

This script deploys the static site generated in treepics-map/output/site/
to the gh-pages branch for GitHub Pages hosting.
"""

import os
import shutil
import subprocess
import sys
import tempfile
from pathlib import Path


def run_command(cmd, check=True, capture_output=False):
    """Run a shell command and handle errors."""
    print(f"Running: {' '.join(cmd) if isinstance(cmd, list) else cmd}")
    
    try:
        if capture_output:
            result = subprocess.run(cmd, shell=isinstance(cmd, str), 
                                  capture_output=True, text=True, check=check)
            return result.stdout.strip()
        else:
            subprocess.run(cmd, shell=isinstance(cmd, str), check=check)
    except subprocess.CalledProcessError as e:
        print(f"Command failed: {e}")
        if capture_output and e.stdout:
            print(f"stdout: {e.stdout}")
        if capture_output and e.stderr:
            print(f"stderr: {e.stderr}")
        sys.exit(1)


def check_git_repo():
    """Ensure we're in a git repository."""
    if not Path('.git').exists():
        print("Error: Not in a git repository")
        sys.exit(1)


def check_source_directory():
    """Ensure the source directory exists and has content."""
    source_dir = Path('treepics-map/output/site')
    if not source_dir.exists():
        print(f"Error: Source directory {source_dir} does not exist")
        print("Please run treepics-map/main.py to generate the site first")
        sys.exit(1)
    
    index_file = source_dir / 'index.html'
    if not index_file.exists():
        print(f"Error: {index_file} not found in source directory")
        print("Please ensure the site is properly generated")
        sys.exit(1)
    
    return source_dir


def get_current_branch():
    """Get the current git branch name."""
    return run_command(['git', 'branch', '--show-current'], capture_output=True)


def branch_exists(branch_name):
    """Check if a git branch exists locally."""
    try:
        run_command(['git', 'show-ref', '--verify', '--quiet', f'refs/heads/{branch_name}'], 
                   check=False, capture_output=True)
        return True
    except:
        return False


def remote_branch_exists(branch_name):
    """Check if a git branch exists on origin."""
    try:
        run_command(['git', 'show-ref', '--verify', '--quiet', f'refs/remotes/origin/{branch_name}'], 
                   check=False, capture_output=True)
        return True
    except:
        return False


def deploy():
    """Main deployment function."""
    print("Starting GitHub Pages deployment...")
    
    # Validate environment
    check_git_repo()
    source_dir = check_source_directory()
    current_branch = get_current_branch()
    
    print(f"Current branch: {current_branch}")
    print(f"Source directory: {source_dir}")
    
    # Ensure we have a clean working directory
    status = run_command(['git', 'status', '--porcelain'], capture_output=True)
    if status:
        print("Error: Working directory is not clean:")
        print(status)
        print("Please commit or stash your changes before deploying.")
        sys.exit(1)
    
    # Copy site contents to a temporary directory first
    with tempfile.TemporaryDirectory() as temp_dir:
        temp_path = Path(temp_dir)
        print(f"Copying site contents to temporary directory...")
        for item in source_dir.iterdir():
            dest = temp_path / item.name
            if item.is_dir():
                shutil.copytree(item, dest)
            else:
                shutil.copy2(item, dest)
        
        # Fetch latest changes from remote
        print("Fetching latest changes from remote...")
        run_command(['git', 'fetch', 'origin'])
        
        # Switch to gh-pages branch and reset to clean state
        if branch_exists('gh-pages'):
            print("Switching to existing gh-pages branch...")
            run_command(['git', 'checkout', 'gh-pages'])
            
            # Reset to remote if it exists to get a clean state
            if remote_branch_exists('gh-pages'):
                print("Resetting to origin/gh-pages...")
                run_command(['git', 'reset', '--hard', 'origin/gh-pages'])
                
            # Clean the gh-pages branch (remove all files except .git)
            print("Cleaning gh-pages branch...")
            for item in Path('.').iterdir():
                if item.name == '.git':
                    continue
                if item.is_dir():
                    shutil.rmtree(item)
                else:
                    item.unlink()
        else:
            print("Creating new gh-pages branch...")
            if remote_branch_exists('gh-pages'):
                # Create local branch tracking remote
                run_command(['git', 'checkout', '-b', 'gh-pages', 'origin/gh-pages'])
                # Clean the branch
                print("Cleaning gh-pages branch...")
                for item in Path('.').iterdir():
                    if item.name == '.git':
                        continue
                    if item.is_dir():
                        shutil.rmtree(item)
                    else:
                        item.unlink()
            else:
                # Create orphan branch (no history)
                run_command(['git', 'checkout', '--orphan', 'gh-pages'])
        
        # Copy site contents from temp to root
        print(f"Copying site contents from temporary directory to gh-pages...")
        for item in temp_path.iterdir():
            dest = Path('.') / item.name
            if item.is_dir():
                shutil.copytree(item, dest)
            else:
                shutil.copy2(item, dest)
    
    # Verify index.html exists at root
    if not Path('index.html').exists():
        print("Error: index.html not found at root after copying")
        sys.exit(1)
    
    print("Site contents copied successfully!")
    
    # Debug: Check what files exist before adding
    print("Files in gh-pages directory after copying:")
    run_command(['ls', '-la'])
    
    # Add all files to git
    run_command(['git', 'add', '.'])
    
<<<<<<< HEAD
    # Debug: Check git status
    print("Git status after adding files:")
    status_output = run_command(['git', 'status', '--porcelain'], capture_output=True)
    print(f"Status output: '{status_output}'")
    
    # Debug: Check what's staged
    print("Staged files:")
    run_command(['git', 'diff', '--staged', '--name-status'])
    
    # Check if there are changes to commit
    # Use a different approach - check if there are staged changes
    staged_output = run_command(['git', 'diff', '--staged', '--name-only'], capture_output=True)
    print(f"Staged files: '{staged_output}'")
    
    if staged_output.strip():
        has_changes = True
        print("Changes detected for commit")
    else:
        has_changes = False
        print("No changes to commit - site is already up to date")
    
    if has_changes:
        print("Committing changes...")
        run_command(['git', 'commit', '-m', f'Deploy site from {current_branch} to GitHub Pages'])
        
        # Push to origin
        print("Pushing to origin/gh-pages...")
        run_command(['git', 'push', 'origin', 'gh-pages'])
        
        print("✅ Successfully deployed to GitHub Pages!")
    else:
        print("No changes detected - resetting staged files")
    
    # Always ensure working directory is clean before switching branches
    # This handles the case where files were added but no commit was needed
    print("Cleaning working directory...")
    run_command(['git', 'reset', '--hard', 'HEAD'])
=======
    ## Check if there are changes to commit
    #try:
    #    run_command(['git', 'diff', '--staged', '--quiet'], check=False)
    #    print("No changes to commit - site is already up to date")
    #except subprocess.CalledProcessError:
    #    # There are changes to commit
    #    print("Committing changes...")
    #    run_command(['git', 'commit', '-m', 'Deploy site to GitHub Pages'])
    #    
    #    # Push to origin
    #    print("Pushing to origin/gh-pages...")
    #    run_command(['git', 'push', 'origin', 'gh-pages'])
    #    
    #    print("✅ Successfully deployed to GitHub Pages!")

    # There are changes to commit
    print("Committing changes...")
    run_command(['git', 'commit', '-m', 'Deploy site to GitHub Pages'])
    
    # Push to origin
    print("Pushing to origin/gh-pages...")
    run_command(['git', 'push', 'origin', 'gh-pages'])
    
    print("✅ Successfully deployed to GitHub Pages!")

    # TODO: this ^ seems to be working but revisit
    # if there should be some better error handling or something
    # and clean up the commented code
>>>>>>> 2233cc92
    
    # Switch back to original branch
    print(f"Switching back to {current_branch}...")
    run_command(['git', 'checkout', current_branch])
    
    print("🚀 Deployment complete!")
    print("Your site should be available at: https://seth127.github.io/treepics")


if __name__ == '__main__':
    try:
        deploy()
    except KeyboardInterrupt:
        print("\n❌ Deployment cancelled by user")
        sys.exit(1)
    except Exception as e:
        print(f"❌ Deployment failed: {e}")
        sys.exit(1)<|MERGE_RESOLUTION|>--- conflicted
+++ resolved
@@ -178,7 +178,6 @@
     # Add all files to git
     run_command(['git', 'add', '.'])
     
-<<<<<<< HEAD
     # Debug: Check git status
     print("Git status after adding files:")
     status_output = run_command(['git', 'status', '--porcelain'], capture_output=True)
@@ -188,35 +187,6 @@
     print("Staged files:")
     run_command(['git', 'diff', '--staged', '--name-status'])
     
-    # Check if there are changes to commit
-    # Use a different approach - check if there are staged changes
-    staged_output = run_command(['git', 'diff', '--staged', '--name-only'], capture_output=True)
-    print(f"Staged files: '{staged_output}'")
-    
-    if staged_output.strip():
-        has_changes = True
-        print("Changes detected for commit")
-    else:
-        has_changes = False
-        print("No changes to commit - site is already up to date")
-    
-    if has_changes:
-        print("Committing changes...")
-        run_command(['git', 'commit', '-m', f'Deploy site from {current_branch} to GitHub Pages'])
-        
-        # Push to origin
-        print("Pushing to origin/gh-pages...")
-        run_command(['git', 'push', 'origin', 'gh-pages'])
-        
-        print("✅ Successfully deployed to GitHub Pages!")
-    else:
-        print("No changes detected - resetting staged files")
-    
-    # Always ensure working directory is clean before switching branches
-    # This handles the case where files were added but no commit was needed
-    print("Cleaning working directory...")
-    run_command(['git', 'reset', '--hard', 'HEAD'])
-=======
     ## Check if there are changes to commit
     #try:
     #    run_command(['git', 'diff', '--staged', '--quiet'], check=False)
@@ -245,7 +215,6 @@
     # TODO: this ^ seems to be working but revisit
     # if there should be some better error handling or something
     # and clean up the commented code
->>>>>>> 2233cc92
     
     # Switch back to original branch
     print(f"Switching back to {current_branch}...")
